--- conflicted
+++ resolved
@@ -20,19 +20,7 @@
 # Example of sending a transfer using the adapter.
 # noinspection SpellCheckingInspection
 bundle = api.send_transfer(
-<<<<<<< HEAD
-  depth = 3,
-  transfers = [
-    ProposedTransaction(
-      # Recipient of the transfer.
-      address =
-        Address(
-          #b'TESTVALUE9DONTUSEINPRODUCTION99999FBFFTG'
-          #b'QFWEHEL9KCAFXBJBXGE9HID9XCOHFIDABHDG9AHDR'
-        ),
-=======
-    depth=100,
->>>>>>> 43f52194
+    depth=3,
 
     transfers=[
         ProposedTransaction(
