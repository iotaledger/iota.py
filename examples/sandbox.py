--- conflicted
+++ resolved
@@ -25,22 +25,8 @@
 # Example of sending a transfer using the sandbox.
 # For more information, see :py:meth:`Iota.send_transfer`.
 # noinspection SpellCheckingInspection
-<<<<<<< HEAD
-iota.send_transfer(
-  depth = 3,
-
-  # One or more :py:class:`ProposedTransaction` objects to add to the
-  # bundle.
-  transfers = [
-    ProposedTransaction(
-      # Recipient of the transfer.
-      address =
-        Address(
-          b'TESTVALUE9DONTUSEINPRODUCTION99999FBFFTG'
-          b'QFWEHEL9KCAFXBJBXGE9HID9XCOHFIDABHDG9AHDR'
-=======
 api.send_transfer(
-    depth=100,
+    depth=3,
 
     # One or more :py:class:`ProposedTransaction` objects to add to the
     # bundle.
@@ -61,7 +47,6 @@
 
             # Optional message to include with the transfer.
             message=TryteString.from_string('Hello, Tangle!'),
->>>>>>> fbc1f61e
         ),
     ],
 )