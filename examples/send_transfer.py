--- conflicted
+++ resolved
@@ -2,13 +2,11 @@
 """
 Example script that shows how to use PyOTA to send a transfer to an address.
 """
-<<<<<<< HEAD
+
 from iota import Address, Iota, Tag, TryteString
 from iota.transaction.creation import ProposedTransaction
-=======
 from argparse import ArgumentParser
 from sys import argv
->>>>>>> c095488d
 
 from iota import (
   __version__,
