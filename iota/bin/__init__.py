--- conflicted
+++ resolved
@@ -7,11 +7,7 @@
 from argparse import ArgumentParser
 from getpass import getpass as secure_input
 from sys import exit
-<<<<<<< HEAD
-from typing import Optional, Text  # noqa
-=======
-from typing import Any, Optional, Text
->>>>>>> a023af2d
+from typing import Any, Optional, Text  # noqa
 
 from six import text_type, with_metaclass
 
@@ -24,28 +20,6 @@
 
 
 class IotaCommandLineApp(with_metaclass(ABCMeta)):
-<<<<<<< HEAD
-=======
-  """
-  Base functionality for a PyOTA-powered command-line application.
-  """
-  requires_seed = True
-  """
-  Whether the command requires the user to provide a seed.
-  """
-
-  def __init__(self, stdout=sys.stdout, stderr=sys.stderr, stdin=sys.stdin):
-    # type: (StringIO, StringIO, StringIO) -> None
-    super(IotaCommandLineApp, self).__init__()
-
-    self.stdout = stdout
-    self.stderr = stderr
-    self.stdin  = stdin
-
-  @abstract_method
-  def execute(self, api, **arguments):
-    # type: (Iota, **Any) -> Optional[int]
->>>>>>> a023af2d
     """
     Base functionality for a PyOTA-powered command-line application.
     """
@@ -64,7 +38,7 @@
 
     @abstract_method
     def execute(self, api, **arguments):
-        # type: (Iota, ...) -> Optional[int]
+        # type: (Iota, **Any) -> Optional[int]
         """
         Executes the command and (optionally) returns an exit code (used by
         the shell to determine if the application exited cleanly).
