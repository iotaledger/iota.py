--- conflicted
+++ resolved
@@ -11,6 +11,7 @@
 
 from six import text_type
 from six.moves import http_client
+from typing import Any  # noqa
 
 # Import all IOTA symbols into module scope, so that it's more
 # convenient for the user.
@@ -25,9 +26,8 @@
     """
     Creates an IOTA API instance and drops the user into a REPL.
     """
-<<<<<<< HEAD
     def execute(self, api, **arguments):
-        # type: (Iota, ...) -> int
+        # type: (Iota, **Any) -> int
         debug_requests = arguments['debug_requests']
         pow_uri = arguments['pow_uri']
 
@@ -86,12 +86,13 @@
         """
         Starts the REPL.
         """
-        _banner = (
-            'IOTA API client for {uri} ({testnet})'
-            ' initialized as variable `api`.\n'
-            'Type `help(api)` for list of API commands.'.format(
-                testnet='testnet' if api.testnet else 'mainnet',
-                uri=api.adapter.get_uri()))
+        banner = (
+          'IOTA API client for {uri} ({testnet}) initialized as variable `api`.\n'
+          'Type `help(api)` for list of API commands.'.format(
+              testnet='testnet' if api.testnet else 'mainnet',
+              uri=api.adapter.get_uri()))
+
+        scope_vars = {'api': api}
 
         try:
             # noinspection PyUnresolvedReferences
@@ -99,32 +100,10 @@
         except ImportError:
             # IPython not available; use regular Python REPL.
             from code import InteractiveConsole
-            InteractiveConsole(locals={'api': api}).interact(_banner)
+            InteractiveConsole(locals=scope_vars).interact(banner, '')
         else:
-            # Launch IPython REPL.
-            IPython.embed(header=_banner)
-=======
-    banner = (
-      'IOTA API client for {uri} ({testnet}) initialized as variable `api`.\n'
-      'Type `help(api)` for list of API commands.'.format(
-        testnet = 'testnet' if api.testnet else 'mainnet',
-        uri     = api.adapter.get_uri(),
-      )
-    )
-
-    scope_vars = {'api': api}
-
-    try:
-      # noinspection PyUnresolvedReferences
-      import IPython
-    except ImportError:
-      # IPython not available; use regular Python REPL.
-      from code import InteractiveConsole
-      InteractiveConsole(locals=scope_vars).interact(banner, '')
-    else:
-      print(banner)
-      IPython.start_ipython(argv=[], user_ns=scope_vars)
->>>>>>> a023af2d
+            print(banner)
+            IPython.start_ipython(argv=[], user_ns=scope_vars)
 
 
 def main():
