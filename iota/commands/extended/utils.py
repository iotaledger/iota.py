--- conflicted
+++ resolved
@@ -14,21 +14,12 @@
 
 
 def find_transaction_objects(adapter, **kwargs):
-<<<<<<< HEAD
-        # type: (BaseAdapter, dict) -> List[Transaction]
+        # type: (BaseAdapter, **Iterable) -> List[Transaction]
         """
         Finds transactions matching the specified criteria, fetches the
         corresponding trytes and converts them into Transaction objects.
         """
         ft_response = FindTransactionsCommand(adapter)(**kwargs)
-=======
-    # type: (BaseAdapter, **Iterable) -> List[Transaction]
-    """
-    Finds transactions matching the specified criteria, fetches the
-    corresponding trytes and converts them into Transaction objects.
-    """
-    ft_response = FindTransactionsCommand(adapter)(**kwargs)
->>>>>>> 09a23ec8
 
         hashes = ft_response['hashes']
 
